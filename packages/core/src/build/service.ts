/* eslint-disable @typescript-eslint/ban-ts-comment */
import Emittery from "emittery";
import glob from "glob";
import { GraphQLSchema } from "graphql";
import path from "node:path";
// @ts-ignore
import type { ViteDevServer } from "vite";
// @ts-ignore
import type { ViteNodeRunner } from "vite-node/client";
// @ts-ignore
import type { ViteNodeServer } from "vite-node/server";

<<<<<<< HEAD
import { buildSchema } from "@/build/schema";
import type { Factory } from "@/config/factories";
import type { LogFilter } from "@/config/logFilters";
=======
import type { Config } from "@/config/config";
>>>>>>> 2b7ec099
import { UserError } from "@/errors/user";
import type { Common } from "@/Ponder";
import type { Schema } from "@/schema/types";
import { buildGqlSchema } from "@/server/graphql/schema";

<<<<<<< HEAD
import {
  type IndexingFunctions,
  buildRawIndexingFunctions,
  hydrateIndexingFunctions,
} from "./functions";
=======
import type { RawIndexingFunctions } from "./functions";
import { readGraphqlSchema } from "./schema";
import { parseViteNodeError, ViteNodeError } from "./stacktrace";
>>>>>>> 2b7ec099

type BuildServiceEvents = {
  newConfig: { config: Config };
  newIndexingFunctions: { indexingFunctions: RawIndexingFunctions };
  newSchema: { schema: Schema; graphqlSchema: GraphQLSchema };
};

export class BuildService extends Emittery<BuildServiceEvents> {
  private common: Common;

  private viteDevServer: ViteDevServer = undefined!;
  private viteNodeServer: ViteNodeServer = undefined!;
  private viteNodeRunner: ViteNodeRunner = undefined!;

  private indexingFunctions: Record<string, Record<string, any>> = {};

  constructor({ common }: { common: Common }) {
    super();
    this.common = common;
  }

  async setup() {
    const { createServer } = await import("vite");
    const { ViteNodeServer } = await import("vite-node/server");
    const { installSourcemapsSupport } = await import("vite-node/source-map");
    const { ViteNodeRunner } = await import("vite-node/client");
    const { toFilePath, normalizeModuleId } = await import("vite-node/utils");

    const viteLogger = {
      warnedMessages: new Set<string>(),
      loggedErrors: new WeakSet<Error>(),
      hasWarned: false,
      clearScreen() {},
      hasErrorLogged: (error: Error) => viteLogger.loggedErrors.has(error),
      info: (msg: string) => {
        this.common.logger.trace({ service: "build(vite)", msg });
      },
      warn: (msg: string) => {
        viteLogger.hasWarned = true;
        this.common.logger.trace({ service: "build(vite)", msg });
      },
      warnOnce: (msg: string) => {
        if (viteLogger.warnedMessages.has(msg)) return;
        viteLogger.hasWarned = true;
        this.common.logger.trace({ service: "build(vite)", msg });
        viteLogger.warnedMessages.add(msg);
      },
      error: (msg: string) => {
        viteLogger.hasWarned = true;
        this.common.logger.trace({ service: "build(vite)", msg });
      },
    };

    this.viteDevServer = await createServer({
      root: this.common.options.rootDir,
      cacheDir: path.join(this.common.options.ponderDir, "vite"),
      publicDir: false,
      customLogger: viteLogger,
      server: { hmr: false },
      plugins: [
        {
          name: "ponder:hmr",
          transform: (code_) => {
            let code = code_;

            // Matches `import { ponder } from "@/generated";` with whitespaces and newlines.
            const regex =
              /import\s+\{\s*ponder\s*\}\s+from\s+(['"])@\/generated\1\s*;?/g;
            if (regex.test(code)) {
              // Add shim object to collect user functions.
              const shimHeader = `
                export let ponder = {
                  fns: [],
                  on(name, fn) {
                    this.fns.push({ name, fn });
                  },
                };
              `;
              code = `${shimHeader}\n${code.replace(regex, "")}`;
            }

            return code;
          },
        },
      ],
    });

    // This is Vite boilerplate (initializes the Rollup container).
    await this.viteDevServer.pluginContainer.buildStart({});

    this.viteNodeServer = new ViteNodeServer(this.viteDevServer);
    installSourcemapsSupport({
      getSourceMap: (source) => this.viteNodeServer.getSourceMap(source),
    });

    this.viteNodeRunner = new ViteNodeRunner({
      root: this.viteDevServer.config.root,
      fetchModule: (id) => this.viteNodeServer.fetchModule(id, "ssr"),
      resolveId: (id, importer) =>
        this.viteNodeServer.resolveId(id, importer, "ssr"),
    });

    const handleFileChange = async (files_: string[]) => {
      const files = files_.map(
        (file) =>
          toFilePath(normalizeModuleId(file), this.common.options.rootDir).path
      );

      // Invalidate all modules that depend on the updated files.
      const invalidated = [
        ...this.viteNodeRunner.moduleCache.invalidateDepTree(files),
      ];

      this.common.logger.info({
        service: "build",
        msg: `Hot reload ${invalidated
          .map((f) => path.relative(this.common.options.rootDir, f))
          .join(", ")}`,
      });

      // Note that the order execution here is intentional.
      if (invalidated.includes(this.common.options.configFile)) {
        await this.loadConfig();
      }
      if (invalidated.includes(this.common.options.schemaFile)) {
        await this.loadSchema();
      }

      const srcRegex = new RegExp(
        `^${this.common.options.srcDir.replace(
          /[.*+?^${}()|[\]\\]/g,
          "\\$&"
        )}/.*\\.(js|ts)$`
      );
      const srcFiles = invalidated.filter((file) => srcRegex.test(file));

      if (srcFiles.length > 0) {
        await this.loadIndexingFunctions({ files: srcFiles });
      }
    };

    // TODO: Consider handling "add" and "unlink" events too.
    // TODO: Debounce, de-duplicate, and batch updates.

    this.viteDevServer.watcher.on("change", async (file) => {
      const ignoreRegex = new RegExp(
        `^${this.common.options.ponderDir.replace(
          /[.*+?^${}()|[\]\\]/g,
          "\\$&"
        )}/.*[^/]$`
      );
      if (ignoreRegex.test(file)) return;

      await handleFileChange([file]);
    });
  }

  async kill() {
    await this.viteDevServer?.close();
    this.common.logger.debug({
      service: "build",
      msg: `Killed build service`,
    });
  }

  async loadConfig() {
    const result = await this.executeFile(this.common.options.configFile);

    if (result.error) {
      this.handleViteNodeError(result);
      return;
    }

    const rawConfig = result.exports.config;
    const resolvedConfig = (
      typeof rawConfig === "function" ? await rawConfig() : await rawConfig
    ) as Config;

    // TODO: Validate config lol

    this.emit("newConfig", { config: resolvedConfig });

    return resolvedConfig;
  }

  async loadSchema() {
    console.log("loaded schema ");
  }

  async loadIndexingFunctions({ files: files_ }: { files?: string[] } = {}) {
    const files =
      files_ ??
      glob.sync(
        path.join(this.common.options.srcDir, "**/*.{js,cjs,mjs,ts,mts}")
      );

    const results = await Promise.all(
      files.map((file) => this.executeFile(file))
    );

    const errorResults = results.filter(
      (r): r is { file: string; error: ViteNodeError } => r.error !== undefined
    );
    if (errorResults.length > 0) {
      this.handleViteNodeError(errorResults[0]);
      return;
    }

    const successResults = results.filter(
      (r): r is { file: string; exports: any } => r.exports !== undefined
    );

    for (const result of successResults) {
      const { file, exports } = result;

      const fns = (exports?.ponder?.fns ?? []) as { name: string; fn: any }[];

      const fnsForFile: Record<string, any> = {};
      for (const { name, fn } of fns) fnsForFile[name] = fn;

      // Override the indexing functions for this file.
      this.indexingFunctions[file] = fnsForFile;
    }

    // After adding all new indexing functions, validate that the user
    // has not registered two functions for the same event.
    const eventNameSet = new Set<string>();
    for (const file of Object.keys(this.indexingFunctions)) {
      for (const eventName of Object.keys(this.indexingFunctions[file])) {
        if (eventNameSet.has(eventName)) {
          throw new Error(
            `Cannot register two indexing functions for one event '${eventName}' in '${file}'`
          );
        }
        eventNameSet.add(eventName);
      }
    }

    if (eventNameSet.size === 0) {
      this.common.logger.warn({
        service: "build",
        msg: `No indexing functions were registered`,
      });
      return;
    }

    // TODO: Update this to be less awful.
    const rawIndexingFunctions: RawIndexingFunctions = { eventSources: {} };
    for (const file of Object.keys(this.indexingFunctions)) {
      for (const [fullName, fn] of Object.entries(
        this.indexingFunctions[file]
      )) {
        if (fullName === "setup") {
          rawIndexingFunctions._meta_ ||= {};
          rawIndexingFunctions._meta_.setup = fn;
        } else {
          const [eventSourceName, eventName] = fullName.split(":");
          if (!eventSourceName || !eventName)
            throw new Error(`Invalid event name: ${fullName}`);
          rawIndexingFunctions.eventSources[eventSourceName] ||= {};
          if (rawIndexingFunctions.eventSources[eventSourceName][eventName])
            throw new Error(
              `Cannot add multiple handler functions for event: ${name}`
            );
          rawIndexingFunctions.eventSources[eventSourceName][eventName] = fn;
        }
      }
    }

    this.emit("newIndexingFunctions", {
      indexingFunctions: rawIndexingFunctions,
    });
  }

  private async executeFile(file: string) {
    try {
      const exports = await this.viteNodeRunner.executeFile(file);
      return { file, exports };
    } catch (error_) {
      const error = parseViteNodeError(error_ as Error);
      return { file, error };
    }
  }

  private handleViteNodeError({
    file,
    error,
  }: {
    file: string;
    error: ViteNodeError;
  }) {
    const verb =
      error.name === "ESBuildTransformError"
        ? "transforming"
        : error.name === "ESBuildBuildError" ||
          error.name === "ESBuildContextError"
        ? "building"
        : "executing";

    this.common.logger.error({
      service: "build",
      msg: `Error while ${verb} ${path.relative(
        this.common.options.rootDir,
        file
      )}`,
      error: error,
    });

    // TODO: Fix this error handling approach.
    this.common.errors.submitUserError({ error });
  }

  async buildSchema() {
    try {
      const schema = await buildSchema({
        schemaFile: this.common.options.schemaFile,
      });
      const graphqlSchema = buildGqlSchema(schema);
      this.emit("newSchema", { schema, graphqlSchema });
      return { schema, graphqlSchema };
    } catch (error_) {
      const error = error_ as Error;

      // TODO: Parse GraphQLError instances better here.
      // We can use the `.locations` property to build a pretty codeframe.

      // TODO: Build the UserError object within readIndexingFunctions, check instanceof,
      // then log/submit as-is if it's already a UserError.
      const message = `Error while building ponder.schema.ts: ${error.message}`;
      const userError = new UserError(message, {
        stack: error.stack,
      });

      this.common.logger.error({
        service: "build",
        error: userError,
      });
      this.common.errors.submitUserError({ error: userError });
      return undefined;
    }
  }
}<|MERGE_RESOLUTION|>--- conflicted
+++ resolved
@@ -1,7 +1,7 @@
 /* eslint-disable @typescript-eslint/ban-ts-comment */
 import Emittery from "emittery";
 import glob from "glob";
-import { GraphQLSchema } from "graphql";
+import { buildSchema, GraphQLSchema } from "graphql";
 import path from "node:path";
 // @ts-ignore
 import type { ViteDevServer } from "vite";
@@ -10,29 +10,14 @@
 // @ts-ignore
 import type { ViteNodeServer } from "vite-node/server";
 
-<<<<<<< HEAD
-import { buildSchema } from "@/build/schema";
-import type { Factory } from "@/config/factories";
-import type { LogFilter } from "@/config/logFilters";
-=======
 import type { Config } from "@/config/config";
->>>>>>> 2b7ec099
 import { UserError } from "@/errors/user";
 import type { Common } from "@/Ponder";
 import type { Schema } from "@/schema/types";
 import { buildGqlSchema } from "@/server/graphql/schema";
 
-<<<<<<< HEAD
-import {
-  type IndexingFunctions,
-  buildRawIndexingFunctions,
-  hydrateIndexingFunctions,
-} from "./functions";
-=======
 import type { RawIndexingFunctions } from "./functions";
-import { readGraphqlSchema } from "./schema";
 import { parseViteNodeError, ViteNodeError } from "./stacktrace";
->>>>>>> 2b7ec099
 
 type BuildServiceEvents = {
   newConfig: { config: Config };
