import chokidar from "chokidar";
import Emittery from "emittery";
import { GraphQLSchema } from "graphql";
import { createHash } from "node:crypto";
import { readFileSync } from "node:fs";
import path from "node:path";

<<<<<<< HEAD
import { buildSchema } from "@/build/schema";
=======
import type { Factory } from "@/config/factories";
>>>>>>> 54bbd92d
import type { LogFilter } from "@/config/logFilters";
import { UserError } from "@/errors/user";
import type { Common } from "@/Ponder";
import type { Schema } from "@/schema/types";
import { buildGqlSchema } from "@/server/graphql/schema";

import {
  type HandlerFunctions,
  buildRawHandlerFunctions,
  hydrateHandlerFunctions,
} from "./handlers";

type BuildServiceEvents = {
  newConfig: undefined;
  newHandlers: { handlers: HandlerFunctions };
  newSchema: { schema: Schema; graphqlSchema: GraphQLSchema };
};

export class BuildService extends Emittery<BuildServiceEvents> {
  private common: Common;
  private logFilters: LogFilter[];
  private factories: Factory[];

  private closeWatcher?: () => Promise<void>;
  private latestFileHashes: Record<string, string | undefined> = {};

  constructor({
    common,
    logFilters,
    factories,
  }: {
    common: Common;
    logFilters: LogFilter[];
    factories: Factory[];
  }) {
    super();
    this.common = common;
    this.logFilters = logFilters;
    this.factories = factories;
  }

  async kill() {
    this.closeWatcher?.();
    this.common.logger.debug({
      service: "build",
      msg: `Killed build service`,
    });
  }

  watch() {
    const watchFiles = [
      this.common.options.configFile,
      this.common.options.schemaFile,
      this.common.options.srcDir,
    ];

    const watcher = chokidar.watch(watchFiles);
    this.closeWatcher = async () => {
      await watcher.close();
    };

    watcher.on("change", async (filePath) => {
      if (filePath === this.common.options.configFile) {
        this.emit("newConfig");
        return;
      }

      if (this.isFileChanged(filePath)) {
        const fileName = path.basename(filePath);

        this.common.logger.info({
          service: "build",
          msg: `Detected change in ${fileName}`,
        });

        this.common.errors.hasUserError = false;

        if (filePath === this.common.options.schemaFile) {
          this.buildSchema();
        } else {
          await this.buildHandlers();
        }
      }
    });
  }

  async buildHandlers() {
    try {
      const rawHandlerFunctions = await buildRawHandlerFunctions({
        options: this.common.options,
      });

      const handlers = hydrateHandlerFunctions({
        rawHandlerFunctions,
        logFilters: this.logFilters,
        factories: this.factories,
      });

      if (Object.values(handlers.eventSources).length === 0) {
        this.common.logger.warn({
          service: "build",
          msg: "No event handler functions found",
        });
      }

      this.emit("newHandlers", { handlers });
    } catch (error_) {
      const error = error_ as Error;

      // TODO: Build the UserError object within readHandlers, check instanceof,
      // then log/submit as-is if it's already a UserError.
      const message = `Error while building handlers: ${error.message}`;
      const userError = new UserError(message, {
        stack: error.stack,
      });

      this.common.logger.error({
        service: "build",
        error: userError,
      });
      this.common.errors.submitUserError({ error: userError });
    }
  }

  async buildSchema() {
    try {
      const schema = await buildSchema({
        schemaFile: this.common.options.schemaFile,
      });
      const graphqlSchema = buildGqlSchema(schema);
      this.emit("newSchema", { schema, graphqlSchema });
      return { schema, graphqlSchema };
    } catch (error_) {
      const error = error_ as Error;

      // TODO: Parse GraphQLError instances better here.
      // We can use the `.locations` property to build a pretty codeframe.

      // TODO: Build the UserError object within readHandlers, check instanceof,
      // then log/submit as-is if it's already a UserError.
      const message = `Error while building ponder.schema.ts: ${error.message}`;
      const userError = new UserError(message, {
        stack: error.stack,
      });

      this.common.logger.error({
        service: "build",
        error: userError,
      });
      this.common.errors.submitUserError({ error: userError });
      return undefined;
    }
  }

  private isFileChanged(filePath: string) {
    // TODO: I think this throws if the file being watched gets deleted while
    // the development server is running. Should handle this case gracefully.
    try {
      const content = readFileSync(filePath, "utf-8");
      const hash = createHash("md5").update(content).digest("hex");

      const prevHash = this.latestFileHashes[filePath];
      this.latestFileHashes[filePath] = hash;
      if (!prevHash) {
        // If there is no previous hash, this file is being changed for the first time.
        return true;
      } else {
        // If there is a previous hash, check if the content hash has changed.
        return prevHash !== hash;
      }
    } catch (e) {
      return true;
    }
  }
}<|MERGE_RESOLUTION|>--- conflicted
+++ resolved
@@ -5,11 +5,8 @@
 import { readFileSync } from "node:fs";
 import path from "node:path";
 
-<<<<<<< HEAD
 import { buildSchema } from "@/build/schema";
-=======
 import type { Factory } from "@/config/factories";
->>>>>>> 54bbd92d
 import type { LogFilter } from "@/config/logFilters";
 import { UserError } from "@/errors/user";
 import type { Common } from "@/Ponder";
